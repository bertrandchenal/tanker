from datetime import datetime

from tanker import View, Expression, ctx, format_query
from base_test import session


def test_filters(session):
    view = View('team', ['name'])
    filters = '(= country.name "France")'
    res = view.read(filters).all()
    assert res == [('Blue',)]

def test_subselect(session):
    view = View('team')
    cond = (
        '(in id '
          '(from member (select team) '
          '(where (= name "Bob"))))'
        )
    res = Expression(view).eval(cond)
    expected = ('team.id in ('
                'SELECT member.team FROM member WHERE member.name = %s)')
    assert res == expected


def test_args(session):
    # Add config value, to use it later
    ctx.cfg['cfg_team'] = 'Red'
    view = View('team', ['name'])

    # simple test
    cond = '(= name {name})'
    rows = view.read(cond).args(name='Blue')
    assert sorted(rows) == [('Blue',), ('Blue',)]

    # simple test, anonymous
    cond = '(= name {})'
    rows = view.read(cond).args('Red')
    assert sorted(rows) == [('Red',)]

    # Mix value from config
    cond = '(in name {cfg_team})'
    rows = view.read(cond)
    assert sorted(rows) == [('Red',)]

    # Test with a list in args
    cond = '(in name {names})'
    rows = view.read(cond).args(names=['Red', 'Blue'])
    assert sorted(rows) == [('Blue',), ('Blue',), ('Red',)]

    # Test with an object
    cond = '(in name {obj.name})'
    class Obj:
        pass
    obj = Obj()
    obj.name = 'Blue'
    rows = view.read(cond).args(obj=obj)
    assert sorted(rows) == [('Blue',), ('Blue',)]

    # Test with a dict
    cond = '(in name {data.name})'
    data = {'name': 'Red'}
    rows = view.read(cond).args(data=data)
    assert sorted(rows) == [('Red',)]

    # test formatting features
    qr = ' {} {spam!r} {foo:>5}'
    qr, params = format_query(qr, args=['ham'],
                              kwargs={'spam': 'spam', 'foo': 'foo'})
    assert qr == ' %s %s %s'
    assert params == (['ham'], ['spam'], ['  foo'])

def test_limit_order(session):
    view = View('country', ['name'])
    res = view.read(limit=1, order='name').all()
    assert res == [('Belgium',)]

    res = view.read(limit=1, order=('name', 'DESC')).all()
    assert res == [('Holland',)]

def test_aliases(session):
    # Add alias
    now = datetime.now()
    ctx.aliases.update({
        'now': now
    })

    view = View('country', ['name', 'now'])
    res = view.read().all()
    if ctx.flavor == 'sqlite':
        ok = lambda r: r[1] == str(now)
    else:
        ok = lambda r: r[1] == now
<<<<<<< HEAD
    assert all(ok for r in expected)
=======
    assert all(ok for r in res)

    ctx.aliases.update({
        'type': 'TYPE'
    })
    view = View('country', ['name', 'type'])
    filters = '(= name "France")'
    res = view.read(filters).all()
    assert res == [('France', 'TYPE')]

def test_filters(session):
    view = View('team', ['name'])
    filters = '(= country.name "France")'
    res = view.read(filters).all()
    assert res == [('Blue',)]
>>>>>>> 9ce43577
<|MERGE_RESOLUTION|>--- conflicted
+++ resolved
@@ -28,12 +28,12 @@
     ctx.cfg['cfg_team'] = 'Red'
     view = View('team', ['name'])
 
-    # simple test
+    # Simple test
     cond = '(= name {name})'
     rows = view.read(cond).args(name='Blue')
     assert sorted(rows) == [('Blue',), ('Blue',)]
 
-    # simple test, anonymous
+    # Simple test, anonymous
     cond = '(= name {})'
     rows = view.read(cond).args('Red')
     assert sorted(rows) == [('Red',)]
@@ -63,7 +63,7 @@
     rows = view.read(cond).args(data=data)
     assert sorted(rows) == [('Red',)]
 
-    # test formatting features
+    # Test formatting features
     qr = ' {} {spam!r} {foo:>5}'
     qr, params = format_query(qr, args=['ham'],
                               kwargs={'spam': 'spam', 'foo': 'foo'})
@@ -91,9 +91,6 @@
         ok = lambda r: r[1] == str(now)
     else:
         ok = lambda r: r[1] == now
-<<<<<<< HEAD
-    assert all(ok for r in expected)
-=======
     assert all(ok for r in res)
 
     ctx.aliases.update({
@@ -108,5 +105,4 @@
     view = View('team', ['name'])
     filters = '(= country.name "France")'
     res = view.read(filters).all()
-    assert res == [('Blue',)]
->>>>>>> 9ce43577
+    assert res == [('Blue',)]