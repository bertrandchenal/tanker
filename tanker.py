from collections import OrderedDict, defaultdict
from contextlib import contextmanager
from itertools import chain, cycle
from string import Formatter
from threading import Thread
from urlparse import urlparse
import csv
import datetime
import io
import logging
import re
import shlex
import sqlite3
import textwrap
import threading

try:
    import pandas
except ImportError:
    pandas = None

try:
    import psycopg2
except ImportError:
    psycopg2 = None

__version__ = '0.1.3'

COLUMN_TYPE = ('TIMESTAMP', 'DATE', 'FLOAT', 'INTEGER', 'M2O', 'O2M', 'VARCHAR',
               'BOOL')
QUOTE_SEPARATION = re.compile(r"(.*?)('.*?')", re.DOTALL)
NAMED_RE = re.compile(r"%\(([^\)]+)\)s")

fmt = '%(levelname)s:%(asctime).19s: %(message)s'
logging.basicConfig(format=fmt)
logger = logging.getLogger('tanker')
logger.setLevel(logging.INFO)


class TankerThread(Thread):

    def __init__(self, *args, **kwargs):
        self.parent_context = ctx.copy() # FIXME handle situation when stack is empty
        super(TankerThread, self).__init__(*args, **kwargs)

    def run(self):
        CTX_STACK.reset([self.parent_context])
        super(TankerThread, self).run()

class ContextStack():

    def __init__(self):
        self._local = threading.local()
        self._local.contexts = []

    def reset(self, contexts):
        self._local.contexts = contexts

    def push(self, flavor=None, connection=None, cfg=None):
        new_ctx = Context(flavor=flavor, connection=connection, cfg=cfg)
        self._local.contexts.append(new_ctx)

        # TODO: provide a cache of the registry per uri (to avoid this loop)
        schema = cfg and cfg.get('schema')

        if not new_ctx.registry and schema:
            for table_def in schema:
                new_ctx.register(table_def)

        return new_ctx

    def pop(self):
        self._local.contexts.pop()

    def active_context(self):
        return self._local.contexts[-1]


class ShallowContext:

    def __getattr__(self, name):
        return getattr(CTX_STACK.active_context(), name)


class Context:

    def __init__(self, flavor, connection, cfg):
        self.flavor = flavor
        self.connection = connection
        self.cursor = connection.cursor()
        self.cfg = cfg
        self.aliases = {'null': None}
        self._fk_cache = {}
        self.db_tables = set()
        self.db_fields = set()
        self.registry = OrderedDict()

    def copy(self):
        '''
        Create a clone of self, will trigger instanciation of a new cursor
        (the connection is shared)
        '''
        new_ctx = Context(self.flavor, self.connection, self.cfg)
        new_ctx.aliases = self.aliases
        new_ctx.db_fields = self.db_fields
        new_ctx.db_tables = self.db_tables
        new_ctx.registry = self.registry
        return new_ctx

    def _prepare_query(self, query):
        if self.flavor == 'postgresql':
            return query

        if self.flavor == 'sqlite':
            # Tranform named params: %(foo)s -> :foo
            query = NAMED_RE.sub(r':\1', query)

            # Transform positional params: %s -> ?. s/ilike/like.
            buf = ''
            for nquote, quote in QUOTE_SEPARATION.findall(query + "''"):
                nquote = nquote.replace('?', '??')
                nquote = nquote.replace('%s', '?')
                nquote = nquote.replace('ilike', 'like')
                buf += nquote + quote
            query = buf[:-2]
            return query

    def register(self, table_def):
        values = table_def.get('values')
        defaults = table_def.get('defaults', {})
        columns = []
        for col_name, col_type in table_def['columns'].items():
            new_col = Column(col_name, col_type, default=defaults.get(col_name))
            columns.append(new_col)
        # Instanciating the table adds it to current registry
        Table(name=table_def['table'], columns=columns,
              values=values,
              index=table_def.get('index'),
              unique=table_def.get('unique'),
        )

    def reset_cache(self, table=None):
        if table is None:
            self._fk_cache = {}
        else:
            if table in self._fk_cache:
                del self._fk_cache[table]

    def resolve_fk(self, fields, values):
        remote_table = fields[0].col.get_foreign_table().name
        key = (remote_table,) + fields
        if key not in self._fk_cache:
            read_fields = []
            for field in fields:
                _, desc = field.desc.split('.', 1)
                read_fields.append(desc)
            view = View(remote_table, read_fields + ['id'])
            res = dict((val[:-1], val[-1]) for val in view.read(disable_acl=True))
            self._fk_cache[key] = res

        res = self._fk_cache[key].get(values)
        if res is None:
            raise ValueError('Values (%s) are not known in table "%s"' % (
                ', '.join(map(repr, values)), remote_table))
        return res

    def create_tables(self):
        # Collect table info
        if self.flavor == 'sqlite':
            qr = "SELECT name FROM sqlite_master WHERE type = 'table'"
        elif self.flavor == 'postgresql':
            qr = "SELECT table_name FROM information_schema.tables " \
            "WHERE table_schema = 'public'"
        self.db_tables.update(name for name, in execute(qr))

        # Create tables and simple columns
        for table in self.registry.itervalues():
            if table.name in self.db_tables:
                continue
            if self.flavor == 'sqlite':
                id_type = 'INTEGER'
            elif self.flavor == 'postgresql':
                id_type = 'SERIAL'

            col_defs = ['id %s PRIMARY KEY' % id_type]
            for col in table.columns:
                if col.ctype in ('M2O', 'O2M') or col.name == 'id':
                    continue
                col_defs.append('%s %s' % (col.name, col.sql_definition()))

            qr = 'CREATE TABLE "%s" (%s)' % (table.name, ', '.join(col_defs))
            execute(qr)
            self.db_tables.add(table.name)
            logger.info('Table "%s" created', table.name)

        # Add M2O columns
        for table_name in self.db_tables:
            if self.flavor == 'sqlite':
                qr = 'PRAGMA table_info("%s")' % table_name
                execute(qr)
                current_cols = [x[1] for x in self.cursor]
            elif self.flavor == 'postgresql':
                qr = "SELECT column_name FROM information_schema.columns "\
                     "WHERE table_name = '%s' " % table_name
                execute(qr)
                current_cols = [x[0] for x in self.cursor]

            self.db_fields.update(
                '%s.%s' % (table_name, c) for c in current_cols)

            if table_name not in self.registry:
                continue

            # Add M2O columns
            table = self.registry[table_name]
            for col in table.columns:
                if col.ctype != 'M2O':
                    continue
                if col.name in current_cols:
                    continue
                qr = 'ALTER TABLE %(table)s '\
                     'ADD COLUMN "%(name)s" %(def)s'
                params = {
                    'table': table.name,
                    'name': col.name,
                    'def': col.sql_definition(),
                }
                execute(qr % params)

        # Create indexes
        if self.flavor == 'sqlite':
            qr = "SELECT name FROM sqlite_master WHERE type = 'index'"
        elif self.flavor == 'postgresql':
            qr = "SELECT indexname FROM pg_indexes WHERE schemaname = 'public'"

        indexes = set(name for name, in execute(qr))

        for table in self.registry.itervalues():
            if not table.index:
                continue

            idx = 'unique_index_%s' % table.name
            if idx in indexes:
                continue

            cols = ', '.join('"%s"' % c for c in table.index)
            qr = 'CREATE UNIQUE INDEX %s ON %s (%s)' % (idx, table.name, cols)
            execute(qr)

        # Add unique constrains (not supported by sqlite)
        if self.flavor != 'sqlite':
            qr = 'select constraint_name from information_schema.table_constraints'
            db_cons = set(name for name, in execute(qr))

            unique_qr = 'ALTER TABLE %s ADD CONSTRAINT %s UNIQUE (%s)';
            for table in self.registry.itervalues():
                for cols in table.unique:
                    cons_name = 'unique_' + '_'.join(cols)
                    if len(cons_name) > 63:
                        ValueError('Constrain name "%s" is too big' % cons_name)
                    if cons_name in db_cons:
                        continue
                    cons_cols = ', '.join(cols)
                    execute(unique_qr % (table.name, cons_name, cons_cols))

        # Add pre-defined data
        for table in self.registry.itervalues():
            if not table.values:
                continue
            view = View(table.name, fields=table.values[0].keys())
            view.write(table.values)


def log_sql(query, params=None):
    if logger.getEffectiveLevel() > logging.DEBUG:
        return
    indent = '  '
    query = textwrap.fill(query, initial_indent=indent,
                          subsequent_indent=indent)
    if params is None:
        logger.debug('SQL Query:\n%s', query)
    else:
        params = str(params)
        if len(params) > 1000:
            params = params[:1000] + '...'
        logger.debug('SQL Query:\n%s\nSQL Params:\n%s%s', query, indent, params)

CTX_STACK = ContextStack()
ctx = ShallowContext()


# Build tuple of backend exceptions we want to catch
DB_EXCEPTION = (sqlite3.OperationalError,)
if psycopg2 is not None:
    DB_EXCEPTION += (psycopg2.ProgrammingError,)

class DBError(Exception):
    pass

def execute(query, params=None, args=None, kwargs=None):
    query, extra_params = format_query(query, args, kwargs)
    params = tuple(merge_params(params, extra_params))
    log_sql(query, params)
    query = ctx._prepare_query(query)

    try:
        if params:
            ctx.cursor.execute(query, params)
        else:
            ctx.cursor.execute(query)
    except DB_EXCEPTION as e:
        raise DBError(e)
    return ctx.cursor

def executemany(query, params, args=None, kwargs=None):
    query, extra_params  = format_query(query, args, kwargs)
    params = tuple(merge_params(params, extra_params))

    query = ctx._prepare_query(query)
    log_sql(query, params)
    ctx.cursor.executemany(query, params)
    return ctx.cursor

def merge_params(params, extra_params):
    if not params:
        return
    extra_it = cycle(extra_params)
    for prm in params:
        if isinstance(prm, ExpressionParam):
            for value in next(extra_it):
                yield value
        else:
            yield prm

def format_query(qr, args=None, kwargs=None):
    if not (args or kwargs):
        return qr, tuple()
    args = args or []
    kwargs = kwargs or {}
    qr_list = []
    qr_params = []
    formatter = Formatter()
    tokens = formatter.parse(qr)
    pos = 0
    for literal_text, field_name, spec, conversion in tokens:
        if literal_text:
            qr_list.append(literal_text)
        if field_name is None:
            continue
        # Get value from arg or kwargs
        if field_name == '':
            values = [args[pos]]
            pos += 1
        else:
            if '.' in field_name:
                key = field_name.split('.', 1)[0]
            else:
                key = field_name
            values = list(format_arg(
                formatter, field_name, kwargs[key], spec))

        # Collect placeholders & values
        qr_list.append(', '.join('%s' for _ in values))
        qr_params.append(values)

    return ''.join(qr_list), tuple(qr_params)

def format_arg(formatter, key, value, spec):
    # Extract dots
    if '.' in key:
        attrs = key.split('.')
        key, attrs = attrs[0], attrs[1:]
    else:
        attrs = []

    # Eval dotted attributes
    for name in attrs:
        if isinstance(value, dict):
            value = value[name]
        else:
            value = getattr(value, name)

    # auto-magically expand lists
    if isinstance(value, (tuple, list)):
        for item in value:
            yield formatter.format_field(item, spec)

    else:
        yield formatter.format_field(value, spec)


def copy_from(buff, table, **kwargs):
    log_sql('"COPY FROM" called on table %s' % table)
    cursor = ctx.cursor
    cursor.copy_from(buff, table, **kwargs)
    return cursor

def create_tables():
    ctx.create_tables()

def fetch(tablename, filter_by):
    view = View(tablename)
    values = next(view.read(filter_by=filter_by), None)
    if values is None:
        return
    keys = (f.name for f in view.fields)
    return dict(zip(keys, values))

def save(tablename, data):
    fields = data.keys()
    view = View(tablename, fields)
    view.write([data])


class ViewField:

    def __init__(self, name, desc, table):
        self.name = name
        self.desc = desc
        self.ref = None
        self.ctx = ctx

        if '.' in desc:
            ftype = 'INTEGER'
            self.ref = ReferenceSet(table).get_ref(desc)
            remote_col = self.ref.remote_table.get_column(self.ref.remote_field)
            ctype = remote_col.ctype
            self.col = table.get_column(desc.split('.')[0])

        elif desc in self.ctx.aliases:
            ftype = ctype = 'LITERAL'
            self.value = self.ctx.aliases[desc]
            self.col = None

        else:
            self.col = table.get_column(desc)
            ctype = self.col.ctype
            if ctype == 'M2O':
                ctype = ftype = 'INTEGER'
            else:
                ftype = ctype

        self.ctype = ctype.upper()
        self.ftype = ftype.upper()

    def __repr__(self):
        if self.name != self.desc:
            return '<ViewField %s (%s)>' % (self.desc, self.name)
        return '<ViewField %s>' % self.desc


class View(object):

    def __init__(self, table, fields=None, melt=False):
        self.ctx = ctx
        self.table = Table.get(table)
        if fields is None:
            fields = [(f.name, f.name) for f in self.table.columns \
                      if f.name != 'id']
        elif isinstance(fields, basestring):
            fields = [[fields, fields]]
        elif isinstance(fields, dict):
            fields = fields.items()
        elif isinstance(fields, list) and isinstance(fields[0], basestring):
            fields = zip(fields, fields)
        elif isinstance(fields, list) and isinstance(fields[0], tuple):
            fields = fields

        self.fields = [ViewField(name, desc, self.table) \
                       for name, desc in fields]
        self.field_dict = dict((f.name, f) for f in self.fields)

        # field_map hold relation between fields given by the user and
        # the one from the db, field_idx keep their corresponding
        # positions
        self.field_map = defaultdict(list)
        self.field_idx = defaultdict(list)
        idx = 0
        for view_field in self.fields:
            if view_field.col is None:
                continue
            if self.field_map[view_field.col] and view_field.col.ctype != 'M2O':
                raise ValueError(
                    'Column %s is specified several time in view' \
                    % view_field.col.name)
            self.field_map[view_field.col].append(view_field)
            self.field_idx[view_field.col].append(idx)
            idx += 1

        # Index fields identify each line in the data
        self.index_fields = [f for f in self.fields \
                             if f.col and f.col.name in self.table.index]
        # Index fields identify each row in the table
        self.index_cols = [c.name for c in self.field_map \
                           if c.name in self.table.index]

    def get_field(self, name):
        return self.field_dict.get(name)

    def _build_filter_cond(self, filters=None, filter_by=None):
        where = []
        qr_params = tuple()
        ref_set = ReferenceSet(self.table)

        # filters can be a query string or a list of query string
        if isinstance(filters, basestring):
            filters = [filters]
        elif filters is None:
            filters = []
        # filter_by is a dict containing strict equality conditions
        filter_by = filter_by or {}
        # Parse expression filters
        for line in filters:
            fltr = Expression(self, ref_set)
            sql_cond = fltr.eval(line)
            where.append(sql_cond)
            qr_params = qr_params + tuple(fltr.params)

        # Add simple filter_by conditions
        for key, val in filter_by.items():
            ref = ref_set.add(key)
            field = '%s.%s' % (ref.join_alias, ref.remote_field)
            where.append('%s = %%s' % field)
            qr_params = qr_params + (val,)

        return where, qr_params, ref_set

    def read(self, filters=None, filter_by=None, disable_acl=False,
             order=None, limit=None, args=None):

        if isinstance(filters, basestring):
            filters = [filters]

        acl_rules = self.ctx.cfg.get('acl_rules')
        if acl_rules and not disable_acl:
            rule = acl_rules.get(self.table.name)
            if rule:
                filters = rule['filters'] + (filters or [])

        selects = []
        where, qr_params, ref_set = self._build_filter_cond(
            filters=filters, filter_by=filter_by)

        # Add select fields
        field_params = tuple()
        for f in self.fields:
            if f.ftype == 'LITERAL':
                field_params += (f.value,)
                selects.append("%%s as %s" % f.desc)
            else:
                ref = ref_set.add(f.desc)
                selects.append('%s.%s' % (ref.join_alias, ref.remote_field))
        qr_params = field_params + qr_params

        qr = 'SELECT %(selects)s FROM %(main_table)s'
        qr = qr % {
            'selects': ', '.join(selects),
            'main_table': self.table.name,
        }
        qr += ' ' + ' '.join(ref_set.get_sql_joins())

        if where:
            qr += ' WHERE ' + ' AND '.join(where)

        if order:
            order_by = []
            if isinstance(order, (basestring, tuple)):
                order = [order]
            for item in order:
                if isinstance(item, (list, tuple)):
                    item, how = item
                else:
                    how = None
                if how:
                    if how.upper() not in ('ASC', 'DESC'):
                        msg = 'Unexpected value "%s" for sort direction' % how
                        raise ValueError(msg)
                    ptrn = '%%s.%%s %s' % how
                else:
                    ptrn = '%s.%s'

                field = self.get_field(item)
                if field is None:
                    ref = ref_set.add(item)
                else:
                    ref = ref_set.add(field.desc)
                order_by.append(ptrn % (ref.join_alias, ref.remote_field))

            qr += ' ORDER BY ' + ', '.join(order_by)

        if limit is not None:
            qr += ' LIMIT %s' % int(limit)
        return Cursor(self, qr, qr_params, args)

    def format_line(self, row, encoding=None):
        for col in self.field_map:
            idx = self.field_idx[col]
            if col.ctype == 'M2O':
                fields = tuple(f for f in self.field_map[col])
                values = tuple(row[i] for i in idx)
                if len(fields) == 1 and fields[0].ctype == 'INTEGER':
                    # Handle update of fk by id
                    yield int(row[idx[0]])
                else:
                    # Resole foreign key reference
                    values = tuple(
                        f.col.format(v, encoding=encoding, astype=f.ctype)
                        for f, v in zip(fields, values))
                    yield ctx.resolve_fk(fields, values)
            else:
                yield col.format(row[idx[0]], encoding=encoding)

    @contextmanager
    def _prepare_write(self, data):
        # Create tmp
        not_null = lambda n: 'NOT NULL' if n in self.index_fields else ''
        qr = 'CREATE TEMPORARY TABLE tmp (%s)'
        qr = qr % ', '.join('"%s" %s %s' % (
            col.name,
            fields[0].ftype,
            not_null(col.name)) \
        for col, fields in self.field_map.iteritems())
        execute(qr)

        # Handle list of dict and dataframes
        if isinstance(data, list) and isinstance(data[0], dict):
            data = [[record.get(f.name) for f in self.fields] \
                    for record in data]
        elif pandas and isinstance(data, pandas.DataFrame):
            fields = [f.name for f in self.fields]
            data = data[fields].values

        # Fill tmp
        if self.ctx.flavor == 'postgresql':
            buff = io.BytesIO()
            writer = csv.writer(buff, delimiter='\t')
            for row in data:
                line = list(self.format_line(row, encoding='utf-8'))
                writer.writerow(line)
            buff.seek(0)
            copy_from(buff, 'tmp', null='')
        else:
            qr = 'INSERT INTO tmp (%(fields)s) VALUES (%(values)s)'
            qr = qr % {
                'fields': ', '.join('"%s"' % c.name for c in self.field_map),
                'values': ', '.join('%s' for _ in self.field_map),
            }
            data = [list(self.format_line(row)) for row in data]
            executemany(qr, data)

        # Create join conditions
        join_cond = []
        for name in self.index_cols:
            join_cond.append('tmp."%s" = "%s"."%s"' % (
                name, self.table.name, name))

        yield join_cond

        # Clean tmp table
        execute('DROP TABLE tmp')
        # Clean cache for current table
        self.ctx.reset_cache(self.table.name)

    def delete(self, filters=None, filter_by=None, data=None, args=None):
        if not any((data, filters, filter_by)):
            raise ValueError('No deletion criteria given')

        if data and (filters or filter_by):
            raise ValueError('Deletion by both data and filter not supported')
        where, qr_params, ref_set = self._build_filter_cond(
            filters=filters, filter_by=filter_by)

        if data:
            with self._prepare_write(data) as join_cond:
                qr = 'DELETE FROM %(main)s WHERE id IN (' \
                     'SELECT %(main)s.id FROM %(main)s ' \
                     'INNER JOIN tmp on %(join_cond)s)'
                qr = qr % {
                    'main': self.table.name,
                    'join_cond': ' AND '.join(join_cond),
                }
                execute(qr)
        else:
            qr = ('DELETE FROM %(main_table)s WHERE id IN ('
                 'SELECT %(main_table)s.id FROM %(main_table)s '
                  '%(joins)s '
                  'WHERE %(where)s)')

            qr = qr % {
                'main_table': self.table.name,
                'where': ' AND '.join(where),
                'joins': ' '.join(ref_set.get_sql_joins())
            }
<<<<<<< HEAD

            # execute(qr, qr_params, args)
            return iter(Cursor(qr, qr_params, args))
=======
            return Cursor(self, qr, qr_params, args).all()
>>>>>>> d398060b

    def write(self, data, purge=False, insert=True, update=True):
        with self._prepare_write(data) as join_cond:
            # Insertion step
            if insert:
                self._insert(join_cond)
            if update:
                self._update(join_cond)
            if purge:
                self._purge(join_cond)

        # Clean cache for current table
        ctx.reset_cache(self.table.name)

    def _insert(self, join_cond):
        qr = 'INSERT INTO %(main)s (%(fields)s) %(select)s'
        select = 'SELECT %(tmp_fields)s FROM tmp '\
                 'LEFT JOIN %(main_table)s ON ( %(join_cond)s) ' \
                 'WHERE %(where_cond)s'

        # Consider only new rows
        where_cond = []
        for name in self.index_cols:
            where_cond.append('%s."%s" IS NULL' % (self.table.name, name))

        tmp_fields = ', '.join('tmp."%s"' % f.name for f in self.field_map)
        select = select % {
            'tmp_fields': tmp_fields,
            'main_table': self.table.name,
            'join_cond': ' AND '.join(join_cond),
            'where_cond': ' AND '.join(where_cond),
        }
        qr = qr % {
            'main': self.table.name,
            'fields': ', '.join('"%s"' % f.name for f in self.field_map),
            'select': select,
        }
        execute(qr)

    def _update(self, join_cond):
        update_cols = [c.name for c in self.field_map \
                       if c.name not in self.table.index]
        for name in update_cols:
            if self.ctx.flavor == 'sqlite':
                qr = 'UPDATE "%(main)s" SET "%(name)s" = COALESCE((' \
                      'SELECT "%(name)s" FROM tmp WHERE %(where)s' \
                     '), %(name)s)'
            elif self.ctx.flavor == 'postgresql':
                qr = 'UPDATE "%(main)s" '\
                     'SET "%(name)s" = tmp."%(name)s"' \
                     'FROM tmp WHERE %(where)s'

            qr = qr % {
                'main': self.table.name,
                'name': name,
                'where': ' AND '.join(join_cond),
            }
            execute(qr)

    def _purge(self, join_cond):
        qr = 'DELETE FROM %(main)s WHERE id IN (' \
             'SELECT %(main)s.id FROM %(main)s ' \
             'LEFT JOIN tmp on %(join_cond)s ' \
             'WHERE tmp.%(field)s IS NULL)'
        qr = qr % {
            'main': self.table.name,
            'join_cond': ' AND '.join(join_cond),
            'field': self.index_cols[0]
        }
        execute(qr)



class Cursor:

    def __init__(self, view, qr, qr_params, args):
        self.view = view
        self.db_cursor = None
        self.qr = qr
        self.qr_params = qr_params
        if isinstance(args, dict):
            self._kwargs = args
            self._args = None
        else:
            self._args = args
            self._kwargs = None

    def args(self, *args, **kwargs):
        self._args = args
        self._kwargs = kwargs
        # reset db_cursor to allow to call args & re-launch query
        self.db_cursor = None
        return self

    def __iter__(self):
        if self.db_cursor is not None:
            return self.db_cursor

        kwargs = {}
        kwargs.update(self._kwargs or {})
        cfg = ctx.cfg
        kwargs.update(cfg)
        self.db_cursor = execute(self.qr, self.qr_params, self._args, kwargs)
        return self.db_cursor

    def next(self):
        return next(iter(self))

    def all(self):
        return list(self)

    def df(self):
        if not pandas:
            raise ImportError('The pandas module is required by read_df')
        read_columns = [f.name for f in self.view.fields]
        df = pandas.DataFrame.from_records(self, columns=read_columns)
        return df


class Table:

    def __init__(self, name, columns, index=None, unique=None, values=None):
        self.name = name
        self.columns = columns[:]
        self.unique = unique or []
        self.values = values
        # Add implicit id column
        if 'id' not in [c.name for c in self.columns]:
            self.columns.append(Column('id', 'INTEGER'))

        if index is None:
            if len(self.columns) == 2:
                # If there is only one column (other then id), use it
                # as index
                index = tuple(c.name for c in self.columns if c.name != 'id')
            else:
                raise ValueError('No index defined on %s' % name)
        self.index = [index] if isinstance(index, basestring) else index
        self._column_dict = dict((col.name, col) for col in self.columns)
        ctx.registry[name] = self

        for col in self.index:
            if col not in self._column_dict:
                raise ValueError('Index column "%s" does not exist' % col)

    def get_column(self, name):
        try:
            return self._column_dict[name]
        except KeyError:
            raise KeyError('Column "%s" not found in table "%s"' % (
                name, self.name))

    def get_foreign_values(self, desc):
        rel_name, field = desc.split('.')
        rel = self.get_column(rel_name)
        foreign_table = rel.get_foreign_table()
        view = View(foreign_table.name, [field])
        return [x[0] for x in view.read()]

    @classmethod
    def get(cls, table_name):
        return ctx.registry[table_name]

    def __repr__(self):
        return '<Table %s>' % self.name


class Column:

    def __init__(self, name, ctype, default=None):
        if ' ' in ctype:
            ctype, self.fk = ctype.split()
        else:
            self.fk = None
        self.name = name
        self.ctype = ctype.upper()
        self.default = default
        if self.ctype not in COLUMN_TYPE:
            raise ValueError('Unexpected type %s for column %s' % (ctype, name))

    def sql_definition(self):
        # Simple field
        if not self.fk:
            if self.default:
                return '%s DEFAULT %s' % (self.ctype, self.default)
            return self.ctype
        # O2M
        if self.ctype == 'O2M':
            return None
        # M2O
        foreign_table, foreign_field = self.fk.split('.')
        return 'INTEGER REFERENCES "%s" (%s) ON DELETE CASCADE' % (
            foreign_table, foreign_field)

    def get_foreign_table(self):
        name, _ = self.fk.split('.')
        return Table.get(name)


    def format(self, value, encoding=None, astype=None):
        '''
        Sanitize value wrt the column type of the current field.
        '''
        if value is None:
            return None
        elif pandas and pandas.isnull(value):
            return None
        astype = astype or self.ctype
        if astype == 'INTEGER' and not isinstance(value, int):
            value = int(value)
        elif astype == 'VARCHAR':
            if not isinstance(value, basestring):
                value = str(value)
            value = value.strip()
            if encoding is not None:
                value = value.encode(encoding)
        elif astype == 'TIMESTAMP' and hasattr(value, 'timetuple'):
            value = datetime.datetime(*value.timetuple()[:6])
        elif astype == 'DATE' and hasattr(value, 'timetuple'):
            value = datetime.date(*value.timetuple()[:3])

        return value

    def __repr__(self):
        return '<Column %s %s>' % (self.name, self.ctype)


class Reference:

    def __init__(self, remote_table, remote_field, rjoins, join_alias, column):
        self.remote_table = remote_table
        self.remote_field = remote_field
        self.rjoins = rjoins
        self.join_alias = join_alias
        self.column = column

    def __repr__(self):
        return '<Reference table=%s field=%s>' % (
            self.remote_table.name,
            self.remote_field)

class ReferenceSet:

    def __init__(self, table, table_alias=None, parent=None):
        '''
        A ReferenceSet helps to 'browse' across table by joining them. The
        ReferenceSet hold the set of joins that has to be done to
        resolve the fields that were added through the add() method.
        '''
        self.table = table
        self.table_alias = table_alias or table.name
        self.joins = OrderedDict()
        self.references = []
        self.parent = parent
        self.children = []
        if parent:
            parent.children.append(self)

    def add(self, desc):
        ref = self.get_ref(desc)
        self.references.append(ref)
        return ref

    def get_sql_joins(self):
        for key, alias in self.joins.items():
            left_table, right_table, left_field, right_field = key
            yield 'LEFT JOIN %s AS %s ON (%s.%s = %s.%s)' % (
                right_table, alias, left_table, left_field, alias, right_field
            )

    def get_ref(self, desc, table=None, alias=None):
        table = table or self.table
        alias = alias or self.table_alias

        # Simple field, return
        if not '.' in desc:
            col = table.get_column(desc)
            return Reference(table, desc, self.joins, alias, col)

        # Resolve column
        head, tail = desc.split('.', 1)
        rel = table.get_column(head)
        foreign_table = rel.get_foreign_table()

        # Compute join
        left_table = alias
        right_table = foreign_table.name

        if rel.ctype == 'M2O':
            left_field = head
            right_field = 'id'
        else:
            left_field = 'id'
            right_field = rel.fk.split('.')[1]

        key_alias = '%s_%s' % (right_table, self.get_nb_joins())
        key = (left_table, right_table, left_field, right_field)
        foreign_alias = self.joins.setdefault(key, key_alias)

        # Recurse
        return self.get_ref(tail, table=foreign_table, alias=foreign_alias)

    def get_nb_joins(self, up=True):
        if up and self.parent:
            return self.parent.get_nb_joins()
        cnt = len(self.joins)
        for child in self.children:
            cnt += child.get_nb_joins(up=False)
        return cnt

    def __iter__(self):
        return iter(self.references)


class ExpressionSymbol(str):
    pass

class ExpressionParam(str):
    pass

class Expression(object):
    # Inspired by http://norvig.com/lispy.html

    builtins = {
        'and': lambda *xs: '(%s)' % ' AND '.join(xs),
        'or': lambda *xs: '(%s)' % ' OR '.join(xs),
        '>=': lambda x, y: '%s >= %s' % (x, y),
        '<=': lambda x, y: '%s <= %s' % (x, y),
        '=': lambda x, y: '%s = %s' % (x, y),
        '>': lambda x, y: '%s > %s' % (x, y),
        '<': lambda x, y: '%s < %s' % (x, y),
        '!=': lambda x, y: '%s != %s' % (x, y),
        'like': lambda x, y: '%s like %s' % (x, y),
        'ilike': lambda x, y: '%s ilike %s' % (x, y),
        'in': lambda *xs: ('%%s in (%s)' % (
            ', '.join('%s' for _ in xs[1:]))) % xs,
        'notin': lambda *xs: ('%%s not in (%s)' % (
            ', '.join('%s' for _ in xs[1:]))) % xs,
        'is': lambda x, y: '%s is %s' % (x, y),
        'isnot': lambda x, y: '%s is not %s' % (x, y),
        'null': 'null',
        'not': lambda x: 'not %s' % x,
        'exists': lambda x: 'EXISTS (%s)' % x,
        'where': lambda *x: 'WHERE ' + ' AND '.join(x),
    }

    def __init__(self, view, ref_set=None, parent=None):
        self.params = None
        self.view = view
        # Populate env with view fields
        self.env = self.base_env(view.table)

        self.builtins = Expression.builtins.copy()
        self.builtins['select'] = self._select

        # Build expression id
        self.parent = parent

        # Add refset
        if not ref_set:
            ref_set = ReferenceSet(view.table)
        self.ref_set = ref_set

    def base_env(self, table, ref_set=None):
        env = {}
        for field in self.view.fields:
            env[field.name] = field
        return env

    def _select(self, *fields):
        res = 'SELECT %s FROM %s' % (
            ', '.join(fields),
            self.ref_set.table_alias,
        )
        return res

    def sub_expression(self, table, tail):
        view = View(table)
        ref_set = ReferenceSet(view.table, parent=self.ref_set)
        exp = Expression(view, ref_set, parent=self)
        exp.params = self.params
        env = exp.base_env(view.table)
        res = [exp._eval(subexp , env) for subexp in tail]
        joins = ' '.join(ref_set.get_sql_joins())
        if joins:
            # First child is select, so we inject joins just after
            res.insert(1, joins)
        return ' '.join(res)

    def eval(self, exp):
        self.params = []
        # Parse string
        lexer = shlex.shlex(exp.encode('utf-8'))
        lexer.wordchars += '.!=<>:{}'
        ast = self.read(list(lexer))

        # Eval ast wrt to env
        res = self._eval(ast, self.env)
        return res

    def _eval(self, exp, env):
        if isinstance(exp, ExpressionSymbol):
            # Try to resolve x wrt current view
            if exp.lower() in self.builtins:
                return self.builtins[exp.lower()]

            ref = None
            if exp.startswith('_parent.'):
                tail = exp
                parent = self
                while tail.startswith('_parent.'):
                    head, tail = tail.split('.', 1)
                    parent = parent.parent
                try:
                    ref = parent.ref_set.add(tail)
                except KeyError:
                    pass
            elif exp in env:
                val = env[exp]
                ref = self.ref_set.add(val.desc)
            else:
                try:
                    ref = self.ref_set.add(exp)
                except KeyError:
                    pass

            if ref:
                res = '%s.%s' % (ref.join_alias, ref.remote_field)
                return res
            else:
                raise ValueError('"%s" not understood' % exp)

        elif isinstance(exp, ExpressionParam):
            self.params.append(exp)
            return exp

        elif not isinstance(exp, list):
            return self.emit_literal(exp)

        elif exp[0].upper() == 'FROM':
            return self.sub_expression(exp[1], exp[2:])

        else:
            params = []
            proc = self._eval(exp.pop(0), env)
            for x in exp:
                val = self._eval(x, env)
                params.append(val)
            res = proc(*params)
            return res

    @classmethod
    def read(cls, tokens, top_level=True):
        if len(tokens) == 0:
            raise SyntaxError('unexpected EOF while reading')
        token = tokens.pop(0)
        if token == '(':
            L = []
            while tokens[0] != ')':
                L.append(cls.read(tokens, top_level=False))
            tokens.pop(0) # pop off ')'
            if tokens and top_level:
                raise ValueError('Unexpected tokens after ending ")"')
            return L
        elif token == ')':
            raise SyntaxError('unexpected )')
        else:
            return cls.atom(token)

    @classmethod
    def atom(cls, token):
        for q in ('"', "'"):
            if token[0] == q and token[-1] == q:
                return token[1:-1]

        if len(token) > 1 and token[0] == '{' and token[-1] == '}':
            return ExpressionParam(token)

        try:
            return int(token)
        except ValueError:
            pass
        try:
            return float(token)
        except ValueError:
            return ExpressionSymbol(token)

    def emit_literal(self, x):
        # Collect literal and return placeholder
        if isinstance(x, (tuple, list)):
            self.params.extend(x)
            return ', '.join('%s' for _ in x)

        self.params.append(x)
        return '%s'

def parse_uri(db_uri):
    uri = urlparse(db_uri)
    uri.dbname = uri.path[1:] # Ignore the first /
    return uri

@contextmanager
def connect(cfg):
    db_uri = cfg.get('db_uri', 'sqlite:///:memory:')
    uri = parse_uri(db_uri)
    flavor = uri.scheme

    if flavor == 'sqlite':
        db_path = uri.dbname
        connection = sqlite3.connect(db_path, check_same_thread=False,
                                     detect_types=sqlite3.PARSE_DECLTYPES)
        connection.execute('PRAGMA foreign_keys=ON')

    elif flavor == 'postgresql':
        if psycopg2 is None:
            raise ImportError(
                'Cannot connect to "%s" without psycopg2 package '\
                'installed' % db_uri)
        con_info = "dbname='%s' " % uri.dbname
        if uri.hostname:
            con_info += "host='%s' " % uri.hostname
        if uri.username:
            con_info += "user='%s' " % uri.username
        if uri.password:
            con_info += "password='%s' " % uri.password
        connection = psycopg2.connect(con_info)
        connection.set_client_encoding('UTF8')

    else:
        raise ValueError('Unsupported scheme "%s" in uri "%s"' % (
            uri.scheme, uri))

    with connection:
        new_ctx = CTX_STACK.push(flavor=flavor, connection=connection, cfg=cfg)

        try:
            yield new_ctx
        finally:
            CTX_STACK.pop()


def yaml_load(stream):
    import yaml

    class OrderedLoader(yaml.Loader):
        pass
    def construct_mapping(loader, node):
        loader.flatten_mapping(node)
        return OrderedDict(loader.construct_pairs(node))
    OrderedLoader.add_constructor(
        yaml.resolver.BaseResolver.DEFAULT_MAPPING_TAG,
        construct_mapping)
    return yaml.load(stream, OrderedLoader)<|MERGE_RESOLUTION|>--- conflicted
+++ resolved
@@ -691,13 +691,7 @@
                 'where': ' AND '.join(where),
                 'joins': ' '.join(ref_set.get_sql_joins())
             }
-<<<<<<< HEAD
-
-            # execute(qr, qr_params, args)
-            return iter(Cursor(qr, qr_params, args))
-=======
             return Cursor(self, qr, qr_params, args).all()
->>>>>>> d398060b
 
     def write(self, data, purge=False, insert=True, update=True):
         with self._prepare_write(data) as join_cond:
