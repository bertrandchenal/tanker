--- conflicted
+++ resolved
@@ -161,11 +161,7 @@
         res = self._fk_cache[key].get(values)
         if res is None:
             raise ValueError('Values (%s) are not known in table "%s"' % (
-<<<<<<< HEAD
-                ', '.join(map(str, values)), remote_table))
-=======
-                ','.join(map(repr, values)), remote_table))
->>>>>>> 507d69f4
+                ', '.join(map(repr, values)), remote_table))
         return res
 
     def create_tables(self):
@@ -671,7 +667,6 @@
 
         if data and (filters or filter_by):
             raise ValueError('Deletion by both data and filter not supported')
-
         where, qr_params, ref_set = self._build_filter_cond(
             filters=filters, filter_by=filter_by)
 
@@ -696,7 +691,9 @@
                 'where': ' AND '.join(where),
                 'joins': ' '.join(ref_set.get_sql_joins())
             }
-            return Cursor(qr, qr_params, args).all()
+
+            # execute(qr, qr_params, args)
+            return iter(Cursor(qr, qr_params, args))
 
     def write(self, data, purge=False, insert=True, update=True):
         with self._prepare_write(data) as join_cond:
