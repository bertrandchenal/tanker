--- conflicted
+++ resolved
@@ -661,11 +661,7 @@
         group_fields = []
         if groupby and isinstance(groupby, basestring):
                 groupby = [groupby]
-<<<<<<< HEAD
-            group_fields = [exp.parse(f) for f in groupby]
-            groupby_chunks = ['GROUP BY'] + list(interleave(',', group_fields))
-=======
-        elif aggregates:
+        elif aggregates and not groupby:
             groupby = []
             for pos, field in enumerate(self.fields):
                 if pos in aggregates:
@@ -673,9 +669,8 @@
                 groupby.append(field.desc)
 
         if groupby:
-            group_fields = [exp.parse(f).eval() for f in groupby]
-            groupby_chunks = ['GROUP BY ', ', '.join(group_fields)]
->>>>>>> 9e2fba0d
+            group_fields = [exp.parse(f) for f in groupby]
+            groupby_chunks = ['GROUP BY'] + list(interleave(',', group_fields))
 
         if order:
             order_chunks = []
